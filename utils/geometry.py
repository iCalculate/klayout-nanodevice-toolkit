# -*- coding: utf-8 -*-
"""
几何工具模块 - 提供基础几何形状绘制功能
"""

import math
from config import PROCESS_CONFIG, DEFAULT_UNIT_SCALE
import klayout.db as db
Box = db.Box
Point = db.Point
Polygon = db.Polygon
Path = db.Path

class GeometryUtils:
    """几何工具类"""
    UNIT_SCALE = DEFAULT_UNIT_SCALE  # 全局单位缩放，默认为DEFAULT_UNIT_SCALE
    # Add Point and Polygon as class attributes for external use
    try:
        import pya
        Point = pya.Point
        Polygon = pya.Polygon
    except Exception:
        import klayout.db as db
        Point = db.Point
        Polygon = db.Polygon
    
    @staticmethod
    def create_rectangle(x, y, width, height, center=True):
        s = GeometryUtils.UNIT_SCALE
        """创建矩形"""
        if center:
            return Box(x * s - width * s / 2, y * s - height * s / 2, x * s + width * s / 2, y * s + height * s / 2)
        else:
            return Box(x * s, y * s, (x + width) * s, (y + height) * s)
    
    @staticmethod
    def create_line(x1, y1, x2, y2, width):
        """创建线条（使用细矩形）"""
        s = GeometryUtils.UNIT_SCALE
        # 计算线条的长度和角度
        dx = (x2 - x1) * s
        dy = (y2 - y1) * s
        length = math.sqrt(dx*dx + dy*dy)
        
        if length == 0:
            return Box(x1 * s, y1 * s, x1 * s, y1 * s)
        
        # 计算线条的中心点
        center_x = (x1 + x2) * s / 2
        center_y = (y1 + y2) * s / 2
        
        # 计算角度
        angle = math.atan2(dy, dx)
        
        # 创建矩形
        half_length = length / 2
        half_width = width * s / 2
        
        # 创建矩形的四个角点
        points = [
            Point(-half_length, -half_width),
            Point(half_length, -half_width),
            Point(half_length, half_width),
            Point(-half_length, half_width)
        ]
        
        # 旋转矩形
        cos_a = math.cos(angle)
        sin_a = math.sin(angle)
        
        rotated_points = []
        for point in points:
            px = point.x * cos_a - point.y * sin_a + center_x
            py = point.x * sin_a + point.y * cos_a + center_y
            rotated_points.append(Point(px, py))
        
        return Polygon(rotated_points)
    
    @staticmethod
    def create_rounded_rectangle(x, y, width, height, radius, center=True):
        s = GeometryUtils.UNIT_SCALE
        """创建圆角矩形"""
        if center:
            x1, y1 = x * s - width * s / 2, y * s - height * s / 2
            x2, y2 = x * s + width * s / 2, y * s + height * s / 2
        else:
            x1, y1 = x * s, y * s
            x2, y2 = (x + width) * s, (y + height) * s
        
        # 限制圆角半径
        radius = min(radius * s, min(width * s, height * s) / 2)
        
        # 创建圆角矩形的路径
        path = Path()
        
        # 添加圆角
        path.append(Point(x1 + radius, y1))
        path.append(Point(x2 - radius, y1))
        path.append(Point(x2, y1 + radius))
        path.append(Point(x2, y2 - radius))
        path.append(Point(x2 - radius, y2))
        path.append(Point(x1 + radius, y2))
        path.append(Point(x1, y2 - radius))
        path.append(Point(x1, y1 + radius))
        path.append(Point(x1 + radius, y1))
        
        return path.polygon()
    
    @staticmethod
    def create_octagon(x, y, width, height, center=True):
        s = GeometryUtils.UNIT_SCALE
        """创建八边形"""
        if center:
            x1, y1 = x * s - width * s / 2, y * s - height * s / 2
            x2, y2 = x * s + width * s / 2, y * s + height * s / 2
        else:
            x1, y1 = x * s, y * s
            x2, y2 = (x + width) * s, (y + height) * s
        
        # 计算八边形的顶点
        points = []
        w, h = x2 - x1, y2 - y1
        offset = min(w, h) * 0.2
        
        points.extend([
            Point(x1 + offset, y1),
            Point(x2 - offset, y1),
            Point(x2, y1 + offset),
            Point(x2, y2 - offset),
            Point(x2 - offset, y2),
            Point(x1 + offset, y2),
            Point(x1, y2 - offset),
            Point(x1, y1 + offset)
        ])
        
        return Polygon(points)
    
    @staticmethod
    def create_ellipse(x, y, width, height, center=True):
        s = GeometryUtils.UNIT_SCALE
        """创建椭圆（近似为多边形）"""
        if center:
            cx, cy = x * s, y * s
        else:
            cx, cy = (x + width) * s / 2, (y + height) * s / 2
        
        # 创建椭圆的多边形近似
        points = []
        num_points = 32
        for i in range(num_points):
            angle = 2 * math.pi * i / num_points
            px = cx + width * s / 2 * math.cos(angle)
            py = cy + height * s / 2 * math.sin(angle)
            points.append(Point(px, py))
        
        return Polygon(points)
    
    @staticmethod
    def create_cross(x, y, size, width):
        s = GeometryUtils.UNIT_SCALE
        """创建十字标记"""
        half_size = size * s / 2
        half_width = width * s / 2
        
        # 水平线
        h_line = Box(x * s - half_size, y * s - half_width, x * s + half_size, y * s + half_width)
        # 垂直线
        v_line = Box(x * s - half_width, y * s - half_size, x * s + half_width, y * s + half_size)
        
        return [h_line, v_line]
    
    @staticmethod
    def create_L_mark(x, y, size, width):
        s = GeometryUtils.UNIT_SCALE
        """创建L形标记"""
        half_size = size * s / 2
        half_width = width * s / 2
        
        # 水平部分
        h_part = Box(x * s - half_size, y * s - half_width, x * s + half_size, y * s + half_width)
        # 垂直部分
        v_part = Box(x * s - half_width, y * s - half_size, x * s + half_width, y * s + half_size)
        
        return h_part + v_part
    
    @staticmethod
    def create_T_mark(x, y, size, width):
        s = GeometryUtils.UNIT_SCALE
        """创建T形标记"""
        half_size = size * s / 2
        half_width = width * s / 2
        
        # 水平部分
        h_part = Box(x * s - half_size, y * s - half_width, x * s + half_size, y * s + half_width)
        # 垂直部分
        v_part = Box(x * s - half_width, y * s - half_size, x * s + half_width, y * s + half_size)
        
        return h_part + v_part
    
    @staticmethod
    def create_diamond(x, y, size):
        s = GeometryUtils.UNIT_SCALE
        """创建菱形标记"""
        half_size = size * s / 2
        points = [
            Point(x * s, y * s - half_size),
            Point(x * s + half_size, y * s),
            Point(x * s, y * s + half_size),
            Point(x * s - half_size, y * s)
        ]
        return Polygon(points)
    
    @staticmethod
    def create_triangle(x, y, size, direction='up'):
        s = GeometryUtils.UNIT_SCALE
        """创建三角形标记"""
        half_size = size * s / 2
        if direction == 'up':
            points = [
                Point(x * s, y * s - half_size),
                Point(x * s - half_size, y * s + half_size),
                Point(x * s + half_size, y * s + half_size)
            ]
        elif direction == 'down':
            points = [
                Point(x * s, y * s + half_size),
                Point(x * s - half_size, y * s - half_size),
                Point(x * s + half_size, y * s - half_size)
            ]
        elif direction == 'left':
            points = [
                Point(x * s - half_size, y * s),
                Point(x * s + half_size, y * s - half_size),
                Point(x * s + half_size, y * s + half_size)
            ]
        else:  # right
            points = [
                Point(x * s + half_size, y * s),
                Point(x * s - half_size, y * s - half_size),
                Point(x * s - half_size, y * s + half_size)
            ]
        
        return Polygon(points)
    
    @staticmethod
    def create_circle(x, y, radius, num_points=32):
        s = GeometryUtils.UNIT_SCALE
        """Create a circle (polygon approximation)"""
        points = []
        for i in range(num_points):
            angle = 2 * math.pi * i / num_points
            px = x * s + radius * s * math.cos(angle)
            py = y * s + radius * s * math.sin(angle)
            points.append(Point(px, py))
        return Polygon(points)
    
    @staticmethod
    def create_arc(x, y, radius, start_angle, end_angle, num_points=16):
        s = GeometryUtils.UNIT_SCALE
        """创建圆弧（近似为多边形）"""
        cx, cy = x * s, y * s
        points = []
        for i in range(int(num_points)):
            angle = math.radians(start_angle + (end_angle - start_angle) * i / (num_points - 1))
            px = cx + radius * s * math.cos(angle)
            py = cy + radius * s * math.sin(angle)
            points.append(Point(px, py))
        return Polygon(points)
    
    @staticmethod
    def create_curved_wire(start_x, start_y, end_x, end_y, width, curvature=0.3):
        s = GeometryUtils.UNIT_SCALE
        """创建曲线引线"""
        # 计算控制点
        mid_x = (start_x * s + end_x * s) / 2
        mid_y = (start_y * s + end_y * s) / 2
        
        # 添加曲率
        dx = end_x * s - start_x * s
        dy = end_y * s - start_y * s
        length = math.sqrt(dx*dx + dy*dy)
        
        if length > 0:
            # 垂直偏移
            perp_x = -dy / length
            perp_y = dx / length
            offset = length * curvature
            
            control_x = mid_x + perp_x * offset
            control_y = mid_y + perp_y * offset
        else:
            control_x, control_y = mid_x, mid_y
        
        # 创建贝塞尔曲线路径
        path = Path()
        path.append(Point(start_x * s, start_y * s))
        path.append(Point(control_x, control_y))
        path.append(Point(end_x * s, end_y * s))
        
        return path.polygon(width * s)
    
    @staticmethod
    def create_stepped_wire(start_x, start_y, end_x, end_y, width, step_size=10):
        s = GeometryUtils.UNIT_SCALE
        """创建阶梯引线"""
        points = [Point(start_x * s, start_y * s)]
        
        # 计算步数
        dx = end_x * s - start_x * s
        dy = end_y * s - start_y * s
        steps = max(1, int(max(abs(dx), abs(dy)) / step_size))
        
        for i in range(1, steps):
            t = i / steps
            x = start_x * s + dx * t
            y = start_y * s + dy * t
            points.append(Point(x, y))
        
        points.append(Point(end_x * s, end_y * s))
        
        path = Path(points)
        return path.polygon(width * s) 

    @staticmethod
    def create_semiconductor_cross(x, y, size, width, head_size=0, hole_radius=0):
        s = GeometryUtils.UNIT_SCALE
        """标准半导体十字mark，可选端头和中心孔"""
        import math
        half = size * s / 2
        half_w = width * s / 2
        h_line = Box(x * s - half, y * s - half_w, x * s + half, y * s + half_w)
        v_line = Box(x * s - half_w, y * s - half, x * s + half_w, y * s + half)
        shapes = [h_line, v_line]
        # 加宽端头
        if head_size > 0:
            shapes.append(Box(x * s - half, y * s - head_size * s / 2, x * s - half + head_size * s, y * s + head_size * s / 2))
            shapes.append(Box(x * s + half - head_size * s, y * s - head_size * s / 2, x * s + half, y * s + head_size * s / 2))
            shapes.append(Box(x * s - head_size * s / 2, y * s - half, x * s + head_size * s / 2, y * s - half + head_size * s))
            shapes.append(Box(x * s - head_size * s / 2, y * s + half - head_size * s, x * s + head_size * s / 2, y * s + half))
        # 中心孔
        if hole_radius > 0:
            points = []
            num_points = 32
            for i in range(num_points):
                angle = 2 * math.pi * i / num_points
                px = x * s + hole_radius * s * math.cos(angle)
                py = y * s + hole_radius * s * math.sin(angle)
                points.append(Point(px, py))
            # 用负区域减去中心孔
            from pya import Region
            region = Region(h_line) + Region(v_line)
            for s in shapes[2:]:
                region = region + Region(s)
            region = region - Region(Polygon(points))
            return region
        if len(shapes) == 1:
            return shapes[0]
        return shapes

    @staticmethod
    def create_square_with_missing_quadrants(x, y, size, missing=(2,4)):
        s = GeometryUtils.UNIT_SCALE
        """方形缺角mark，缺二、四象限"""
        from pya import Region
        half = size * s / 2
        full = Box(x * s - half, y * s - half, x * s + half, y * s + half)
        region = Region(full)
        quarter = size * s / 2
        if 2 in missing:
            region = region - Region(Box(x * s - half, y * s, x * s, y * s + half))  # 二象限
        if 4 in missing:
            region = region - Region(Box(x * s, y * s - half, x * s + half, y * s))  # 四象限
        return region 

    @staticmethod
    def create_cross_positive(x, y, size, ratio=0.1):
        s = GeometryUtils.UNIT_SCALE
        """Positive cross mark: two center-aligned rectangles, adjustable line width by ratio"""
        width = size * s * ratio
        half = size * s / 2
        half_w = width / 2
        # Horizontal line
        h_line = Box(x * s - half, y * s - half_w, x * s + half, y * s + half_w)
        # Vertical line
        v_line = Box(x * s - half_w, y * s - half, x * s + half_w, y * s + half)
        return [h_line, v_line]

    @staticmethod
    def create_cross_negative(x, y, size, ratio=0.1, insert_ratio=0.8, box_margin=5):
        s = GeometryUtils.UNIT_SCALE
        """Negative cross mark: box with cross slot, adjustable line width and cross length by ratio and insert_ratio"""
        from pya import Region
        width = size * s * ratio
        cross_len = size * s * insert_ratio
        half_box = size * s / 2 + box_margin * s
        # Outer box
        box = Box(x * s - half_box, y * s - half_box, x * s + half_box, y * s + half_box)
        # Cross slot (centered)
        half_cross = cross_len / 2
        half_w = width / 2
        h_slot = Box(x * s - half_cross, y * s - half_w, x * s + half_cross, y * s + half_w)
        v_slot = Box(x * s - half_w, y * s - half_cross, x * s + half_w, y * s + half_cross)
        region = Region(box) - Region(h_slot) - Region(v_slot)
        return region

    @staticmethod
    def create_L_shape(x, y, size, ratio=0.1, arm_ratio=0.5):
        s = GeometryUtils.UNIT_SCALE
        """
        L-shape: (x, y) is the right-bottom corner, both arms are size/2 long.
        The right end of the horizontal arm and the right end of the vertical arm coincide at (x, y).
        The bottom of the horizontal arm and the bottom of the vertical arm coincide at (x, y).
        Args:
            x, y: right-bottom corner (intersection)
            size: mark size (full length)
            ratio: line width / size
            arm_ratio: arm length / size (default 0.5 for half size)
        Returns:
            [h_arm, v_arm]
        """
        width = size * s * ratio
        arm_len = size * s * arm_ratio
        # Horizontal arm: from (x-arm_len, y-width) to (x, y)
        h_arm = Box(x * s - arm_len, y * s - width, x * s, y * s)
        # Vertical arm: from (x-width, y-arm_len) to (x, y)
        v_arm = Box(x * s - width, y * s - arm_len, x * s, y * s)
        return [h_arm, v_arm]

    @staticmethod
    def create_T_shape(x, y, size, ratio=0.1, arm_ratio=0.5):
        s = GeometryUtils.UNIT_SCALE
        """
        Standard T-shape: (x, y) is the center of the horizontal arm.
        Horizontal arm is size long, vertical arm is size*arm_ratio long, both arms' top edges at y+width/2.
        Vertical arm's top edge与横线顶边齐平，竖线向下。
        """
        width = size * s * ratio
        h_len = size * s
        v_len = size * s * arm_ratio
        # Horizontal arm: centered at (x, y), moved down by half width
        h_arm = Box(x * s - h_len / 2, y * s - width / 2 - width / 2, x * s + h_len / 2, y * s + width / 2 - width / 2)
        # Vertical arm: from (x-width/2, y+width/2) downward, moved down by half width
        v_arm = Box(x * s - width / 2, y * s + width / 2 - width / 2, x * s + width / 2, y * s + width / 2 - width / 2 - v_len)
        return [v_arm, h_arm]

    @staticmethod
    def create_square_with_missing_quadrants_with_border(x, y, size, border_ratio=0.1, missing=(2,4)):
        s = GeometryUtils.UNIT_SCALE
        """Missing quadrant mark with adjustable border width (border_ratio)"""
        from pya import Region
        border = size * s * border_ratio
        half = size * s / 2
        # Outer and inner box for border
        outer = Box(x * s - half, y * s - half, x * s + half, y * s + half)
        inner = Box(x * s - half + border, y * s - half + border, x * s + half - border, y * s + half - border)
        frame = Region(outer) - Region(inner)
        # Remove missing quadrants
        if 2 in missing:
            frame = frame - Region(Box(x * s - half, y * s, x * s, y * s + half))
        if 4 in missing:
            frame = frame - Region(Box(x * s, y * s - half, x * s + half, y * s))
        return frame 

    @staticmethod
    def create_regular_polygon(x, y, radius, n_sides=6):
        s = GeometryUtils.UNIT_SCALE
        """Create a regular n-gon centered at (x, y) with given radius"""
        import math
        points = []
        for i in range(n_sides):
            angle = 2 * math.pi * i / n_sides
            px = x * s + radius * s * math.cos(angle)
            py = y * s + radius * s * math.sin(angle)
            points.append(Point(px, py))
        return Polygon(points)

    @staticmethod
    def create_chamfered_octagon(x, y, size, chamfer_ratio=0.25):
        s = GeometryUtils.UNIT_SCALE
        """Create a regular octagon by chamfering a square's corners. chamfer_ratio: 0~1, fraction of half-side to cut."""
        # size: full width of square
        half = size * s / 2.0
        c = half * chamfer_ratio
        # 8 points, starting from top, clockwise, all float
        points = [
            Point(float(x * s - half + c), float(y * s + half)),
            Point(float(x * s + half - c), float(y * s + half)),
            Point(float(x * s + half), float(y * s + half - c)),
            Point(float(x * s + half), float(y * s - half + c)),
            Point(float(x * s + half - c), float(y * s - half)),
            Point(float(x * s - half + c), float(y * s - half)),
            Point(float(x * s - half), float(y * s - half + c)),
            Point(float(x * s - half), float(y * s + half - c))
        ]
        return Polygon(points) 

    @staticmethod
    def create_cross_with_triangle(x, y, size=10.0, ratio=0.1, triangle_leg_ratio=0.3):
        s = GeometryUtils.UNIT_SCALE
        """
        Create a cross mark with a right isosceles triangle at the right-top corner of the cross.
        The right angle of the triangle is always at the cross's right-top (x+half, y+half),
        precisely aligned with the right end of the horizontal line and the top end of the vertical line.
        The triangle's legs extend leftward and downward from this point, with length controlled by triangle_leg_ratio.
        The triangle is always fully inside the cross's bounding box.
        Args:
            x, y: center of the cross
            size: cross size (full length)
            ratio: cross line width / size
            triangle_leg_ratio: triangle leg length / size (0~1)
        Returns:
            [h_line, v_line, triangle]
        """
        try:
            import pya
            Box = pya.Box
            Point = pya.Point
            Polygon = pya.Polygon
        except (ImportError, AttributeError):
            import klayout.db as db
            Box = db.Box
            Point = db.Point
            Polygon = db.Polygon
        width = size * s * ratio
        half = size * s / 2
        half_w = width / 2
        # Cross arms (centered at x, y)
        h_line = Box(x * s - half, y * s - half_w, x * s + half, y * s + half_w)
        v_line = Box(x * s - half_w, y * s - half, x * s + half_w, y * s + half)
        # Triangle parameters
        tri_leg = size * s * triangle_leg_ratio
        # Right angle at the right-top corner of the cross
        tri_right = (x * s + half, y * s + half)
        tri_p2 = (tri_right[0] - tri_leg, tri_right[1])      # leftward
        tri_p3 = (tri_right[0], tri_right[1] - tri_leg)      # downward
        triangle = Polygon([
            Point(*tri_right),
            Point(*tri_p2),
            Point(*tri_p3)
        ])
        return [h_line, v_line, triangle] 

    @staticmethod
    def create_cross_mark(x, y, size, width):
        # x, y: center; size: full length; width: line width
        s = GeometryUtils.UNIT_SCALE
        half_size = size * s / 2
        half_width = width * s / 2
        # Horizontal line
        h_line = Box(x * s - half_size, y * s - half_width, x * s + half_size, y * s + half_width)
        # Vertical line
        v_line = Box(x * s - half_width, y * s - half_size, x * s + half_width, y * s + half_size)
        return [h_line, v_line]

    @staticmethod
    def create_square_mark(x, y, size=10.0):
        # x, y: center; size: edge length
        s = GeometryUtils.UNIT_SCALE
        half = size * s / 2
        return Box(x * s - half, y * s - half, x * s + half, y * s + half)

    @staticmethod
    def create_diamond_mark(x, y, size=10.0):
        # x, y: center; size: diagonal length
        s = GeometryUtils.UNIT_SCALE
        half = size * s / 2
        points = [
            Point(x * s, y * s - half),
            Point(x * s + half, y * s),
            Point(x * s, y * s + half),
            Point(x * s - half, y * s)
        ]
        return Polygon(points)

    @staticmethod
    def create_triangle_mark(x, y, size=10.0, direction='up'):
        # x, y: center; size: bounding box edge
        s = GeometryUtils.UNIT_SCALE
        half = size * s / 2
        if direction == 'up':
            points = [
                Point(x * s, y * s - half),
                Point(x * s - half, y * s + half),
                Point(x * s + half, y * s + half)
            ]
        elif direction == 'down':
            points = [
                Point(x * s, y * s + half),
                Point(x * s - half, y * s - half),
                Point(x * s + half, y * s - half)
            ]
        elif direction == 'left':
            points = [
                Point(x * s - half, y * s),
                Point(x * s + half, y * s - half),
                Point(x * s + half, y * s + half)
            ]
        else:  # right
            points = [
                Point(x * s + half, y * s),
                Point(x * s - half, y * s - half),
                Point(x * s - half, y * s + half)
            ]
        return Polygon(points) 

    @staticmethod
    def create_square_with_missing_quadrants_and_border(x, y, size, missing=(2,4), border_ratio=0.1):
        s = GeometryUtils.UNIT_SCALE
        """
        Returns the union of create_square_with_missing_quadrants and a 90-degree rotated create_square_with_missing_quadrants_with_border.
        The rotation is around the mark's own center (x, y).
        Args:
            x, y: center of the square
            size: square size (full length)
            missing: tuple of quadrant numbers to remove (1=top-left, 2=top-right, 3=bottom-left, 4=bottom-right)
            border_ratio: border width / size (0~0.5)
        Returns:
            Region: original mark + rotated border mark
        """
        try:
            import pya
            Region = pya.Region
            Trans = pya.Trans
        except (ImportError, AttributeError):
            import klayout.db as db
            Region = db.Region
            Trans = db.Trans
        # Original mark
        region1 = GeometryUtils.create_square_with_missing_quadrants(x, y, size, missing)
        # Border mark
        region2 = GeometryUtils.create_square_with_missing_quadrants_with_border(x, y, size, border_ratio, missing)
        # Rotate border mark 90 degrees about (x, y)
        region2_rot = region2.dup()
        region2_rot.transform(Trans(0, False, -int(x * s), -int(y * s)))  # move to origin
        region2_rot.transform(Trans(1, False, 0, 0))                      # rotate 90 deg
        region2_rot.transform(Trans(0, False, int(x * s), int(y * s)))    # move back to (x, y)
        return region1 + region2_rot 

    @staticmethod
    def create_square_with_missing_quadrants_diff_and_rotated_border(x, y, size, missing=(2,4), border_ratio=0.1):
        s = GeometryUtils.UNIT_SCALE
        """
        Returns (create_square_with_missing_quadrants - create_square_with_missing_quadrants_with_border)
        plus a 90-degree rotated create_square_with_missing_quadrants_with_border, all centered at (x, y).
        Args:
            x, y: center of the square
            size: square size (full length)
            missing: tuple of quadrant numbers to remove (1=top-left, 2=top-right, 3=bottom-left, 4=bottom-right)
            border_ratio: border width / size (0~0.5)
        Returns:
            Region: (mark - border) + rotated border
        """
        try:
            import pya
            Region = pya.Region
            Trans = pya.Trans
        except (ImportError, AttributeError):
            import klayout.db as db
            Region = db.Region
            Trans = db.Trans
        # 1. Difference: mark - border
        mark = GeometryUtils.create_square_with_missing_quadrants(x, y, size, missing)
        border = GeometryUtils.create_square_with_missing_quadrants_with_border(x, y, size, border_ratio, missing)
        diff = mark - border
        # 2. Rotated border
        border_rot = border.dup()
        border_rot.transform(Trans(0, False, -int(x * s), -int(y * s)))
        border_rot.transform(Trans(1, False, 0, 0))
        border_rot.transform(Trans(0, False, int(x * s), int(y * s)))
        # 3. Union
        return diff + border_rot 

    @staticmethod
    def create_rectangle_polygon(x, y, width, height, center=True):
        s = GeometryUtils.UNIT_SCALE
        if center:
            cx, cy = x * s, y * s
        else:
            cx, cy = (x + width/2) * s, (y + height/2) * s
        w2, h2 = width * s / 2, height * s / 2
        points = [
            Point(int(cx - w2), int(cy - h2)),
            Point(int(cx + w2), int(cy - h2)),
            Point(int(cx + w2), int(cy + h2)),
            Point(int(cx - w2), int(cy + h2)),
        ]
        return Polygon(points)

    @staticmethod
    def create_serpentine_wire(x, y, length, width, spacing, turns, direction='horizontal', curve_type='serpentine'):
        """
        创建蜿蜒线 - 支持蛇形、皮亚诺曲线、希尔伯特曲线
        
        Args:
            x, y: 蜿蜒线中心坐标
            length: 蜿蜒线总长度
            width: 线宽
            spacing: 线间距（相邻线段之间的距离）
            turns: 转折次数（奇数）
            direction: 起始方向 'horizontal' 或 'vertical'
            curve_type: 曲线类型 'serpentine', 'peano', 'hilbert'
            
        Returns:
            Polygon: 蜿蜒线多边形
        """
        s = GeometryUtils.UNIT_SCALE
        x, y = x * s, y * s
        length, width, spacing = length * s, width * s, spacing * s
        
        if curve_type == 'serpentine':
            return GeometryUtils._create_serpentine_curve(x, y, length, width, spacing, turns, direction)
        elif curve_type == 'peano':
            return GeometryUtils._create_peano_curve(x, y, length, width, spacing, turns)
        elif curve_type == 'hilbert':
            return GeometryUtils._create_hilbert_curve(x, y, length, width, spacing, turns)
        else:
            return GeometryUtils._create_serpentine_curve(x, y, length, width, spacing, turns, direction)
    
    @staticmethod
    def _create_serpentine_curve(x, y, region_width, region_height, line_width, line_spacing, direction, bend_style='rect', margin=0):
        """创建蛇形曲线 - 连续路径，只有直角U形转折"""
        
        # 计算pitch（线宽+间距）
        pitch = line_width + line_spacing
        
        # 验证区域尺寸
        if direction == 'horizontal':
            available_height = region_height - 2 * margin
            num_lanes = int(available_height / pitch)
            if num_lanes < 2:
                print(f"Warning: Region height {region_height} too small for at least 2 lanes")
                num_lanes = 2
        else:
            available_width = region_width - 2 * margin
            num_lanes = int(available_width / pitch)
            if num_lanes < 2:
                print(f"Warning: Region width {region_width} too small for at least 2 lanes")
                num_lanes = 2
        
        # 生成连续的中心线路径点（只有H/V段）
        points = []
        
        if direction == 'horizontal':
            # 水平蛇形：左右来回
            # 计算实际使用的区域
            actual_height = num_lanes * pitch
            start_y = y - actual_height / 2 + line_width / 2
            
            # 边界位置（考虑边距）
            left_bound = x - region_width / 2 + margin + line_width / 2
            right_bound = x + region_width / 2 - margin - line_width / 2
            
            current_y = start_y
            
            for i in range(num_lanes):
                if i % 2 == 0:
                    # 偶数行：从左到右
                    points.append((left_bound, current_y))
                    points.append((right_bound, current_y))
                else:
                    # 奇数行：从右到左
                    points.append((right_bound, current_y))
                    points.append((left_bound, current_y))
                
                # 移动到下一行：添加垂直步进
                if i < num_lanes - 1:
                    current_y += pitch
                    
        else:
            # 垂直蛇形：上下来回
            # 计算实际使用的区域
            actual_width = num_lanes * pitch
            start_x = x - actual_width / 2 + line_width / 2
            
            # 边界位置（考虑边距）
            bottom_bound = y - region_height / 2 + margin + line_width / 2
            top_bound = y + region_height / 2 - margin - line_width / 2
            
            current_x = start_x
            
            for i in range(num_lanes):
                if i % 2 == 0:
                    # 偶数列：从下到上
                    points.append((current_x, bottom_bound))
                    points.append((current_x, top_bound))
                else:
                    # 奇数列：从上到下
                    points.append((current_x, top_bound))
                    points.append((current_x, bottom_bound))
                
                # 移动到下一列：添加水平步进
                if i < num_lanes - 1:
                    current_x += pitch
        
        # 使用pya.Path创建连续路径
        return GeometryUtils._create_path_polygon(points, line_width)
    
    
    @staticmethod
    def _create_hilbert_curve(x, y, length, width, spacing, turns):
        """创建希尔伯特曲线 - 连续路径"""
        # 计算网格大小
        grid_size = length / (2 ** turns)
        current_x = x - length / 2
        current_y = y - length / 2
        
        # 递归生成希尔伯特曲线路径
        path_points = GeometryUtils._generate_hilbert_path(turns, current_x, current_y, grid_size)
        
        # 将路径转换为连续的多边形
        return GeometryUtils._path_to_polygon(path_points, width)
    
    
    @staticmethod
    def _generate_hilbert_path(order, x, y, size):
        """生成希尔伯特曲线路径点 - 递归实现"""
        if order == 0:
            return [(x, y)]
        
        # 递归生成希尔伯特曲线
        points = []
        step = size / 2
        
        # 基础2x2希尔伯特曲线
        if order == 1:
            pattern = [
                (0, 0), (0, 1), (1, 1), (1, 0)
            ]
        else:
            # 递归生成更高阶的希尔伯特曲线
            pattern = GeometryUtils._hilbert_pattern(order)
        
        for px, py in pattern:
            points.append((x + px * step, y + py * step))
        
        return points
    
    
    @staticmethod
    def _hilbert_pattern(order):
        """生成希尔伯特曲线模式 - 递归实现"""
        if order == 1:
            return [(0, 0), (0, 1), (1, 1), (1, 0)]
        
        # 递归生成更高阶的希尔伯特曲线
        prev_pattern = GeometryUtils._hilbert_pattern(order - 1)
        new_pattern = []
        
        # 将前一个模式复制到四个象限
        size = 2 ** (order - 1)
        
        # 左下象限（旋转180度）
        for px, py in prev_pattern:
            new_pattern.append((size - 1 - px, size - 1 - py))
        
        # 右下象限（不变）
        for px, py in prev_pattern:
            new_pattern.append((size + px, size - 1 - py))
        
        # 右上象限（不变）
        for px, py in prev_pattern:
            new_pattern.append((size + px, size + py))
        
        # 左上象限（旋转180度）
        for px, py in prev_pattern:
            new_pattern.append((size - 1 - px, size + py))
        
        return new_pattern
    
    
    @staticmethod
    def _create_path_polygon(points, line_width):
        """使用pya.Path创建连续路径多边形"""
        import pya
        
        if len(points) < 2:
            return GeometryUtils.create_rectangle(points[0][0], points[0][1], line_width, line_width, center=True)
        
        # 创建pya.Path对象
        # 使用方形端点，斜接连接，保持尖锐的角和恒定宽度
        path = pya.Path(points, line_width, 0, 0, 0)  # width, bgn_ext=0, end_ext=0, round=False
        
        # 转换为多边形
        polygon = path.polygon()
        
        # 转换为Region并合并（确保单一连续多边形）
        region = pya.Region([polygon])
        merged_region = region.merged()
        
        return merged_region
    
    @staticmethod
    def make_hilbert(order, step, line_w, margin=0.0):
        """
        生成正交Hilbert曲线 - 使用整数网格Hilbert索引器
        
        Args:
            order: 曲线阶数 (≥1)
            step: 线段长度 (μm)
            line_w: 线条宽度 (μm)
            margin: 边距 (μm)
            
        Returns:
            pya.Region: 连续的多边形区域
        """
        import pya
        
        if order < 1:
            raise ValueError("Order must be >= 1")
        
        # 计算网格大小
        N = 1 << order  # N = 2**order
        
        # 生成Hilbert曲线点
        points = []
        for d in range(N * N):
            xi, yi = GeometryUtils._d2xy(N, d)
            # 直接使用微米坐标，不转换DBU
            x = margin + xi * step
            y = margin + yi * step
            points.append(pya.Point(x, y))
        
        # 验证点序列
        GeometryUtils._validate_hilbert_points(points, order, step)
        
        # 创建单一连续路径
        path = pya.Path(points, line_w, 0, 0, 0)  # width, bgn_ext=0, end_ext=0, round=False
        
        # 转换为多边形并合并
        polygon = path.polygon()
        region = pya.Region([polygon])
        merged_region = region.merged()
        
        return merged_region
    
    
    @staticmethod
<<<<<<< HEAD
    def _validate_hilbert_points(points, order, step):
        """
        验证Hilbert曲线点序列的正确性
        
        Args:
            points: 点序列
            order: 曲线阶数
            step: 线段长度
        """
        if not points:
            raise ValueError("Hilbert curve points list is empty")
        
        # 检查点数量是否正确
        expected_points = (1 << order) * (1 << order)  # 2^(2*order)
        if len(points) != expected_points:
            print(f"Warning: Expected {expected_points} points, got {len(points)}")
        
        # 检查相邻点之间的距离
        for i in range(len(points) - 1):
            p1 = points[i]
            p2 = points[i + 1]
            dx = abs(p2.x - p1.x)
            dy = abs(p2.y - p1.y)
            
            # 相邻点应该要么水平相邻，要么垂直相邻
            if not ((dx == step and dy == 0) or (dx == 0 and dy == step)):
                print(f"Warning: Non-adjacent points at index {i}: ({p1.x}, {p1.y}) -> ({p2.x}, {p2.y})")
                break
    
    @staticmethod
=======
>>>>>>> d2ad8517
    def _d2xy(N, d):
        """Hilbert曲线d到(x,y)的映射"""
        x = y = 0
        s = 1
        t = d
        while s < N:
            rx = 1 & (t // 2)
            ry = 1 & (t ^ rx)
            if ry == 0:
                if rx == 1:
                    x, y = (s-1 - x), (s-1 - y)
                x, y = y, x
            x += s * rx
            y += s * ry
            t //= 4
            s *= 2
        return x, y 
    
    @staticmethod
    def _create_peano_curve(x, y, length, width, spacing, turns):
        """Create Peano curve - space-filling curve that divides space into 9 parts"""
        import pya
        s = GeometryUtils.UNIT_SCALE
        x, y = x * s, y * s
        length, width, spacing = length * s, width * s, spacing * s
        
        # Generate Peano curve points
        points = GeometryUtils._generate_peano_path(turns, x, y, length)
        
        # Create path from points
        path = pya.Path(points, width, 0, 0, 0)  # width, bgn_ext=0, end_ext=0, round=False
        
        # Convert to polygon
        polygon = path.polygon()
        
        # Convert to Region and merge (ensure single continuous polygon)
        region = pya.Region([polygon])
        merged_region = region.merged()
        
        return merged_region
    
    @staticmethod
    def _generate_peano_path(order, x, y, size):
        """Generate Peano curve path points"""
        points = []
        step = size / (3 ** order)
        
        for i in range(3 ** (2 * order)):
            px, py = GeometryUtils._peano_point(i, order)
            points.append(Point(int(x + px * step), int(y + py * step)))
        
        return points
    
    @staticmethod
    def _peano_point(t, order):
        """Get point on Peano curve at parameter t"""
        x, y = 0, 0
        s = 1
        
        for i in range(order):
            # Peano curve divides space into 3x3 grid
            tx = t % 3
            ty = (t // 3) % 3
            
            # Apply Peano transformation
            if tx == 0:
                if ty == 0:
                    x, y = x, y
                elif ty == 1:
                    x, y = s - x, y
                else:  # ty == 2
                    x, y = x, y
            elif tx == 1:
                if ty == 0:
                    x, y = x, s - y
                elif ty == 1:
                    x, y = s - x, s - y
                else:  # ty == 2
                    x, y = x, s - y
            else:  # tx == 2
                if ty == 0:
                    x, y = x, y
                elif ty == 1:
                    x, y = s - x, y
                else:  # ty == 2
                    x, y = x, y
            
            t //= 9
            s *= 3
        
        return x, y
    
    @staticmethod
    def _create_gosper_curve(x, y, length, width, spacing, turns):
        """Create Gosper curve (flowsnake) - hexagonal space-filling curve"""
        import pya
        from utils.gosper_curve import make_gosper_polygon
        
        s = GeometryUtils.UNIT_SCALE
        x, y = x * s, y * s
        length, width, spacing = length * s, width * s, spacing * s
        
        # Use the robust Gosper implementation
        # Calculate step size based on length and order
        order = max(1, turns)  # Ensure at least order 1
        step = length / (7 ** order) if order > 0 else length
        
        # Generate Gosper polygon
        dpolygon = make_gosper_polygon(order, step, width, origin=(x, y), dbu=1.0)
        
        # Convert to Region for compatibility
        region = pya.Region([dpolygon])
        merged_region = region.merged()
        
        return merged_region
    
    @staticmethod
    def _generate_gosper_path(order, x, y, size):
        """Generate Gosper curve path points"""
        points = []
        step = size / (7 ** order)
        
        for i in range(7 ** order):
            px, py = GeometryUtils._gosper_point(i, order)
            points.append(Point(int(x + px * step), int(y + py * step)))
        
        return points
    
    @staticmethod
    def _gosper_point(t, order):
        """Get point on Gosper curve at parameter t"""
        x, y = 0, 0
        s = 1
        
        for i in range(order):
            # Gosper curve uses 7-fold symmetry
            direction = t % 7
            
            # Apply Gosper transformation based on direction
            if direction == 0:
                x, y = x, y
            elif direction == 1:
                x, y = x + s, y
            elif direction == 2:
                x, y = x + s/2, y + s * 0.866  # sqrt(3)/2
            elif direction == 3:
                x, y = x - s/2, y + s * 0.866
            elif direction == 4:
                x, y = x - s, y
            elif direction == 5:
                x, y = x - s/2, y - s * 0.866
            else:  # direction == 6
                x, y = x + s/2, y - s * 0.866
            
            t //= 7
            s *= 7
        
        return x, y
    
    @staticmethod
    def _create_moore_curve(x, y, length, width, spacing, turns):
        """Create Moore curve - closed version of Hilbert curve"""
        import pya
        s = GeometryUtils.UNIT_SCALE
        x, y = x * s, y * s
        length, width, spacing = length * s, width * s, spacing * s
        
        # Generate Moore curve points
        points = GeometryUtils._generate_moore_path(turns, x, y, length)
        
        # Create path from points
        path = pya.Path(points, width, 0, 0, 0)  # width, bgn_ext=0, end_ext=0, round=False
        
        # Convert to polygon
        polygon = path.polygon()
        
        # Convert to Region and merge (ensure single continuous polygon)
        region = pya.Region([polygon])
        merged_region = region.merged()
        
        return merged_region
    
    @staticmethod
    def _generate_moore_path(order, x, y, size):
        """Generate Moore curve path points"""
        points = []
        step = size / (2 ** order)
        
        # Moore curve is a closed Hilbert curve
        for i in range(4 ** order):
            px, py = GeometryUtils._moore_point(i, order)
            points.append(Point(int(x + px * step), int(y + py * step)))
        
        # Close the curve by connecting last point to first
        if points:
            points.append(points[0])
        
        return points
    
    @staticmethod
    def _moore_point(t, order):
        """Get point on Moore curve at parameter t"""
        # Moore curve is essentially a Hilbert curve with connection
        # Use the existing Hilbert pattern generation
        pattern = GeometryUtils._hilbert_pattern(order)
        if t < len(pattern):
            return pattern[t]
        else:
            # If t exceeds pattern length, return the last point
            return pattern[-1]<|MERGE_RESOLUTION|>--- conflicted
+++ resolved
@@ -935,39 +935,6 @@
     
     
     @staticmethod
-<<<<<<< HEAD
-    def _validate_hilbert_points(points, order, step):
-        """
-        验证Hilbert曲线点序列的正确性
-        
-        Args:
-            points: 点序列
-            order: 曲线阶数
-            step: 线段长度
-        """
-        if not points:
-            raise ValueError("Hilbert curve points list is empty")
-        
-        # 检查点数量是否正确
-        expected_points = (1 << order) * (1 << order)  # 2^(2*order)
-        if len(points) != expected_points:
-            print(f"Warning: Expected {expected_points} points, got {len(points)}")
-        
-        # 检查相邻点之间的距离
-        for i in range(len(points) - 1):
-            p1 = points[i]
-            p2 = points[i + 1]
-            dx = abs(p2.x - p1.x)
-            dy = abs(p2.y - p1.y)
-            
-            # 相邻点应该要么水平相邻，要么垂直相邻
-            if not ((dx == step and dy == 0) or (dx == 0 and dy == step)):
-                print(f"Warning: Non-adjacent points at index {i}: ({p1.x}, {p1.y}) -> ({p2.x}, {p2.y})")
-                break
-    
-    @staticmethod
-=======
->>>>>>> d2ad8517
     def _d2xy(N, d):
         """Hilbert曲线d到(x,y)的映射"""
         x = y = 0
